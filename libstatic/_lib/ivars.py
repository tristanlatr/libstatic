--- conflicted
+++ resolved
@@ -6,13 +6,9 @@
 
 from .shared import LocalStmtVisitor, StmtVisitor
 
-<<<<<<< HEAD
-
 if TYPE_CHECKING:
     from .model import Def
-
-=======
->>>>>>> 3c0cd380
+    
 def is_instance_method(node: ast.FunctionDef | ast.AsyncFunctionDef) -> bool: 
     args = node.args.args
     if (
